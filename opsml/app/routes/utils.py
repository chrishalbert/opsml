--- conflicted
+++ resolved
@@ -1,7 +1,6 @@
 # Copyright (c) Shipt, Inc.
 # This source code is licensed under the MIT license found in the
 # LICENSE file in the root directory of this source tree.
-<<<<<<< HEAD
 import os
 import traceback
 from functools import wraps
@@ -10,20 +9,12 @@
 
 from fastapi import Request
 from fastapi.templating import Jinja2Templates
-=======
-from pathlib import Path
-from typing import Any, Dict, Optional
-
->>>>>>> 01304aae
 from streaming_form_data.targets import FileTarget
 
 from opsml.app.routes.pydantic_models import ListTeamNameInfo
 from opsml.helpers.logging import ArtifactLogger
-<<<<<<< HEAD
 from opsml.registry import CardRegistries, CardRegistry, RunCard
-=======
 from opsml.registry.cards.types import RegistryType
->>>>>>> 01304aae
 from opsml.registry.storage.storage_system import LocalStorageClient, StorageClientType
 
 logger = ArtifactLogger.get_logger()
