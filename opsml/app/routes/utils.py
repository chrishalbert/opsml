# pylint: disable=protected-access
# Copyright (c) Shipt, Inc.
# This source code is licensed under the MIT license found in the
# LICENSE file in the root directory of this source tree.
import csv
import io
import os
import re
import traceback
from functools import wraps
from pathlib import Path
from typing import Any, Callable, Dict, List, Optional, Sequence, Tuple, Union, cast

from fastapi import Request
from fastapi.responses import StreamingResponse
from fastapi.templating import Jinja2Templates
from streaming_form_data.targets import FileTarget

from opsml.app.routes.pydantic_models import ListTeamNameInfo
from opsml.helpers.logging import ArtifactLogger
from opsml.registry.cards.audit import AuditCard, AuditSections
from opsml.registry.cards.run import RunCard
from opsml.registry.sql.registry import CardRegistries, CardRegistry
<<<<<<< HEAD
from opsml.registry.storage.client import LocalStorageClient, StorageClientType
from opsml.registry.types import RegistryType
=======
from opsml.registry.storage.client import LocalStorageClient, StorageClient
>>>>>>> 366c3673

logger = ArtifactLogger.get_logger()
# Constants
PARENT_DIR = os.path.abspath(os.path.join(os.path.dirname(__file__), os.pardir))
TEMPLATE_PATH = os.path.abspath(os.path.join(PARENT_DIR, "templates"))


templates = Jinja2Templates(directory=TEMPLATE_PATH)


def get_model_versions(registry: CardRegistry, model: str, team: str) -> List[str]:
    """Returns a list of model versions for a given team and model

    Args:
        registry:
            The registry to query
        model:
            The model to query
        team:
            The team to query
    Returns:
        A list of model versions
    """

    return [card["version"] for card in registry.list_cards(name=model, team=team, as_dataframe=False)]


def get_names_teams_versions(
    registry: CardRegistry, team: str, name: str
) -> Tuple[Sequence[str], Sequence[str], List[str]]:
    """Helper functions to get the names, teams, and versions for a given registry

    Args:
        registry:
            The registry to query
        team:
            The team to query
        name:
            The name to query
    Returns:
        A tuple of names, teams, and versions
    """

    teams = registry._registry.unique_teams  # pylint: disable=protected-access
    versions = get_model_versions(registry, name, team)
    names = registry._registry.get_unique_card_names(team=team)  # pylint: disable=protected-access
    return names, teams, versions


def get_runcard_from_model(
    registries: CardRegistries,
    name: Optional[str] = None,
    version: Optional[str] = None,
    uid: Optional[str] = None,
) -> Optional[RunCard]:
    """Loads the runcard associated with a modelcard

    Args:
        registries:
            CardRegistries object
        name:
            Name of the model
        version:
            Version of the model
        uid:
            UID of the model
    Returns:
        RunCard object
    """
    modelcard = registries.model.list_cards(
        name=name,
        version=version,
        uid=uid,
    )[0]

    run_uid = modelcard.get("runcard_uid", None)

    if run_uid is not None:
        return cast(RunCard, registries.run.load_card(uid=run_uid))

    return None


def error_to_500(func: Callable[..., Any]) -> Any:
    """Function for wrapping errors in the opsml UI"""

    @wraps(func)
    async def wrapper(request: Request, *args: Any, **kwargs: Any) -> Any:
        try:
            return await func(request, *args, **kwargs)
        except Exception as exc:  # pylint: disable=broad-exception-caught
            trace_back = traceback.format_exc()
            logger.error("exceptions: {} {}", exc, trace_back)
            return templates.TemplateResponse(
                "include/500.html",
                {
                    "request": request,
                    "error_message": str(exc),
                },
            )

    return wrapper


def get_registry_type_from_table(
    table_name: Optional[str] = None,
    registry_type: Optional[str] = None,
) -> str:
    """
    This is a hack to get the registry type from the table name.
    This is needed to maintain backwards compatibility in V1
    """

    if table_name is not None:
        for _registry_type in RegistryType:
            if _registry_type.value.upper() in table_name:
                return _registry_type.value

    if registry_type is not None:
        return registry_type

    raise ValueError("Could not determine registry type")


class MaxBodySizeException(Exception):
    def __init__(self, body_len: int):
        self.body_len = body_len


class MaxBodySizeValidator:
    def __init__(self, max_size: int):
        self.body_len = 0
        self.max_size = max_size

    def __call__(self, chunk: bytes) -> None:
        self.body_len += len(chunk)
        if self.body_len > self.max_size:
            raise MaxBodySizeException(body_len=self.body_len)


class ExternalFileTarget(FileTarget):  # type: ignore[misc]
    def __init__(  # pylint: disable=keyword-arg-before-vararg
        self,
        filename: str,
        write_path: str,
        storage_client: StorageClient,
        allow_overwrite: bool = True,
        *args: Any,
        **kwargs: Any,
    ):
        super().__init__(filename=filename, allow_overwrite=allow_overwrite, *args, **kwargs)

        self.storage_client = storage_client
        self.filepath = f"{write_path}/{filename}"
        self._create_base_path()

    def _create_base_path(self) -> None:
        self.filepath = self.storage_client.build_absolute_path(self.filepath)

        if isinstance(self.storage_client, LocalStorageClient):
            Path(self.filepath).parent.mkdir(parents=True, exist_ok=True)

    def on_start(self) -> None:
        self._fd = self.storage_client.open(self.filepath, self._mode)


def list_team_name_info(registry: CardRegistry, team: Optional[str] = None) -> ListTeamNameInfo:
    """Returns dictionary of teams and info"""

    all_teams = registry._registry.unique_teams  # pylint: disable=protected-access

    if not bool(all_teams):
        default_team = None
    else:
        default_team = all_teams[0]

    team = team or default_team
    names = registry._registry.get_unique_card_names(team=team)  # pylint: disable=protected-access

    return ListTeamNameInfo(
        teams=all_teams,
        selected_team=team,
        names=names,
    )


class AuditFormParser:
    def __init__(self, audit_form_dict: Dict[str, str], registries: CardRegistries):
        """Instantiates parse for audit form data

        Args:
            audit_dict:
                Dictionary of audit form data
            registries:
                `CardRegistries`
        """
        self.audit_form_dict = audit_form_dict
        self.registries = registries

    def _add_auditcard_to_modelcard(self, auditcard_uid: str) -> None:
        """Adds registered AuditCard uid to ModelCard

        Args:
            auditcard_uid:
                AuditCard uid to add to ModelCard
        """
        model_record = self.registries.model.list_cards(
            name=self.audit_form_dict["selected_model_name"],
            version=self.audit_form_dict["selected_model_version"],
        )[0]

        model_record["auditcard_uid"] = auditcard_uid
        self.registries.model._registry.update_card_record(card=model_record)

    def register_update_audit_card(self, audit_card: AuditCard) -> None:
        """Register or update an AuditCard. This will always use server-side registration,
        as the auditcard_uid is created/updated via form data

        Args:
            audit_card:
                `AuditCard`

        Returns:
            None
        """
        # register/update audit
        if audit_card.uid is not None:
            return self.registries.audit.update_card(card=audit_card)
        self.registries.audit.register_card(card=audit_card)
        self._add_auditcard_to_modelcard(auditcard_uid=audit_card.uid)
        return None

    def get_audit_card(self) -> AuditCard:
        """Gets or creates AuditCard to use with Form data

        Returns:
            `AuditCard`
        """
        if self.audit_form_dict["uid"] is not None:
            # check first
            records = self.registries.audit.list_cards(uid=self.audit_form_dict["uid"])

            if bool(records):
                audit_card = cast(AuditCard, self.registries.audit.load_card(uid=self.audit_form_dict["uid"]))

            else:
                logger.info("Invalid uid specified, defaulting to new AuditCard")
                audit_card = AuditCard(
                    name=self.audit_form_dict["name"],
                    team=self.audit_form_dict["team"],
                    user_email=self.audit_form_dict["email"],
                )
        else:
            audit_card = AuditCard(
                name=self.audit_form_dict["name"],
                team=self.audit_form_dict["team"],
                user_email=self.audit_form_dict["email"],
            )

        return audit_card

    def parse_form_sections(self, audit_card: AuditCard) -> AuditCard:
        """Parses form data into AuditCard

        Args:
            audit_card:
                `AuditCard`

        Returns:
            `AuditCard`
        """
        audit_section = audit_card.audit.model_dump()
        for question_key, response in self.audit_form_dict.items():
            if bool(re.search(r"\d", question_key)) and response is not None:
                splits = question_key.split("_")
                section = "_".join(splits[:-1])
                number = int(splits[-1])  # this will always be an int
                audit_section[section][number]["response"] = response

        # recreate section
        audit_card.audit = AuditSections(**audit_section)
        return audit_card

    def parse_form(self) -> AuditCard:
        """Parses form data into AuditCard"""

        audit_card = self.get_audit_card()
        audit_card = self.parse_form_sections(audit_card=audit_card)
        self.register_update_audit_card(audit_card=audit_card)

        return audit_card


def write_records_to_csv(
    records: List[Dict[str, Optional[Union[str, int]]]],
    field_names: List[str],
) -> StreamingResponse:
    """Writes audit data to csv and returns FileResponse

    Args:
        records:
            List of audit records
        field_names:
            List of field names for csv header

    Returns:
        FileResponse
    """
    buffer = io.StringIO()
    writer = csv.DictWriter(buffer, fieldnames=field_names)
    writer.writeheader()
    writer.writerows(records)

    return StreamingResponse(
        iter([buffer.getvalue()]),
        media_type="text/csv",
        headers={"Content-Disposition": "filename=audit_file.csv"},
    )<|MERGE_RESOLUTION|>--- conflicted
+++ resolved
@@ -21,12 +21,8 @@
 from opsml.registry.cards.audit import AuditCard, AuditSections
 from opsml.registry.cards.run import RunCard
 from opsml.registry.sql.registry import CardRegistries, CardRegistry
-<<<<<<< HEAD
-from opsml.registry.storage.client import LocalStorageClient, StorageClientType
+from opsml.registry.storage.client import LocalStorageClient, StorageClient
 from opsml.registry.types import RegistryType
-=======
-from opsml.registry.storage.client import LocalStorageClient, StorageClient
->>>>>>> 366c3673
 
 logger = ArtifactLogger.get_logger()
 # Constants
@@ -54,9 +50,7 @@
     return [card["version"] for card in registry.list_cards(name=model, team=team, as_dataframe=False)]
 
 
-def get_names_teams_versions(
-    registry: CardRegistry, team: str, name: str
-) -> Tuple[Sequence[str], Sequence[str], List[str]]:
+def get_names_teams_versions(registry: CardRegistry, team: str, name: str) -> Tuple[Sequence[str], Sequence[str], List[str]]:
     """Helper functions to get the names, teams, and versions for a given registry
 
     Args:
