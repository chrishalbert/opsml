--- conflicted
+++ resolved
@@ -3,13 +3,8 @@
 # LICENSE file in the root directory of this source tree.
 from dataclasses import dataclass
 from enum import Enum
-<<<<<<< HEAD
 from typing import Dict, List, Optional, Union, Any
 import datetime
-=======
-from typing import Any, Dict, List, Optional, Union
-
->>>>>>> 3b6509ee
 from pydantic import BaseModel, ConfigDict, field_validator
 
 from opsml.helpers.logging import ArtifactLogger
