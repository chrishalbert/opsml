# pylint: disable=protected-access
# Copyright (c) Shipt, Inc.
# This source code is licensed under the MIT license found in the
# LICENSE file in the root directory of this source tree.
from typing import Any, Dict, Iterable, List, Optional, Union, cast, TYPE_CHECKING
import textwrap
import pandas as pd
from sqlalchemy.sql.expression import ColumnElement, FromClause
from opsml.helpers.logging import ArtifactLogger
from opsml.registry.cards import ArtifactCard, ModelCard
from opsml.registry.cards.types import CardInfo, CardType, RegistryType
from opsml.registry.sql.semver import VersionType
from opsml.registry.sql.base.server import ServerRegistry
from opsml.registry.sql.base import OpsmlRegistry
from opsml.registry.storage.storage_system import StorageClientType


logger = ArtifactLogger.get_logger()


SqlTableType = Optional[Iterable[Union[ColumnElement[Any], FromClause, int]]]


if TYPE_CHECKING:
    Registry = ServerRegistry
else:
    Registry = OpsmlRegistry


class DataCardRegistry(Registry):
    @property
    def registry_type(self) -> str:
        return RegistryType.DATA.value

    @staticmethod
    def validate(registry_name: str):
        return registry_name.lower() == RegistryType.DATA.value


class ModelCardRegistry(Registry):
    @property
    def registry_type(self) -> str:
        return RegistryType.MODEL.value

    def _validate_datacard_uid(self, uid: str) -> None:
        exists = self.check_uid(uid=uid, registry_type=RegistryType.DATA.value)
        if not exists:
            raise ValueError("ModelCard must be associated with a valid DataCard uid")

    def _has_datacard_uid(self, uid: Optional[str]) -> bool:
        return bool(uid)

    def register_card(
        self,
        card: ArtifactCard,
        version_type: VersionType = VersionType.MINOR,
        pre_tag: str = "rc",
        build_tag: str = "build",
    ) -> None:
        """
        Adds new record to registry.

        Args:
            card:
                Card to register
            version_type:
                Version type for increment. Options are "major", "minor" and
                "patch". Defaults to "minor"
            pre_tag:
                pre-release tag
            build_tag:
                build tag
        """

        if card.uid is not None:
            logger.info(
                textwrap.dedent(
                    f"""
                Card {card.uid} already exists. Skipping registration. If you'd like to register 
                a new card, please instantiate a new Card object. If you'd like to update the 
                existing card, please use the update_card method.
                """
                )
            )

        else:
            model_card = cast(ModelCard, card)

            if not self._has_datacard_uid(uid=model_card.datacard_uid):
                raise ValueError("""ModelCard must be associated with a valid DataCard uid""")

            if model_card.datacard_uid is not None:
                self._validate_datacard_uid(uid=model_card.datacard_uid)

            super().register_card(
                card=card,
                version_type=version_type,
                pre_tag=pre_tag,
                build_tag=build_tag,
            )

    @staticmethod
    def validate(registry_name: str):
        return registry_name.lower() == RegistryType.MODEL.value


class RunCardRegistry(Registry):  # type:ignore
    @property
    def registry_type(self) -> str:
        return RegistryType.RUN.value

    @staticmethod
    def validate(registry_name: str):
        return registry_name.lower() == RegistryType.RUN.value


class PipelineCardRegistry(Registry):  # type:ignore
    @property
    def registry_type(self) -> str:
        return RegistryType.PIPELINE.value

    @staticmethod
    def validate(registry_name: str):
        return registry_name.lower() == RegistryType.PIPELINE.value

    def delete_card(self, card: ArtifactCard) -> None:
        raise ValueError("PipelineCardRegistry does not support delete_card")


class ProjectCardRegistry(Registry):  # type:ignore
    @property
    def registry_type(self) -> str:
        return RegistryType.PROJECT.value

    @staticmethod
    def validate(registry_name: str):
        return registry_name.lower() == RegistryType.PROJECT.value

    def load_card(
        self,
        name: Optional[str] = None,
        version: Optional[str] = None,
        tags: Optional[Dict[str, str]] = None,
        uid: Optional[str] = None,
        ignore_release_candidates: bool = False,
    ) -> ArtifactCard:
        raise ValueError("ProjectCardRegistry does not support load_card")

    def delete_card(self, card: ArtifactCard) -> None:
        raise ValueError("ProjectCardRegistry does not support delete_card")


class AuditCardRegistry(Registry):  # type:ignore
    @property
    def registry_type(self) -> str:
        return RegistryType.AUDIT.value

    def validate_uid(self, uid: str, registry_type: str) -> bool:
        return self.check_uid(uid=uid, registry_type=registry_type)

    @staticmethod
    def validate(registry_name: str):
        return registry_name.lower() == RegistryType.AUDIT.value


# CardRegistry also needs to set a storage file system
class CardRegistry:
    def __init__(self, registry_name: str):
        """
        Interface for connecting to any of the ArtifactCard registries

        Args:
            registry_name:
                Name of the registry to connect to. Options are "model", "data" and "run".

        Returns:
            Instantiated connection to specific Card registry

        Example:
            data_registry = CardRegistry(registry_name="data")
        """

        self._registry = self._set_registry(registry_name=registry_name)
        self.table_name = self._registry._table.__tablename__

    @property
    def registry_type(self) -> str:
        "Registry type for card registry"
        return self._registry.registry_type

    def _set_registry(self, registry_name: str) -> Registry:
        """Returns a SQL registry to be used to register Cards

        Args:
            registry_name: Name of the registry (pipeline, model, data, experiment)

        Returns:
            SQL Registry
        """

        registry = next(
            registry
            for registry in Registry.__subclasses__()
            if registry.validate(
                registry_name=registry_name,
            )
        )

        return registry(registry_type=registry_name)

    def list_cards(
        self,
        uid: Optional[str] = None,
        name: Optional[str] = None,
        team: Optional[str] = None,
        version: Optional[str] = None,
        tags: Optional[Dict[str, str]] = None,
        info: Optional[CardInfo] = None,
        max_date: Optional[str] = None,
        limit: Optional[int] = None,
        as_dataframe: bool = False,
        ignore_release_candidates: bool = False,
    ) -> Union[List[Dict[str, Any]], pd.DataFrame]:
        """Retrieves records from registry

        Args:
            name:
                Card name
            team:
                Team associated with card
            version:
                Optional version number of existing data. If not specified, the
                most recent version will be used
            tags:
                Dictionary of key, value tags to search for
            uid:
                Unique identifier for Card. If present, the uid takes precedence
            max_date:
                Max date to search. (e.g. "2023-05-01" would search for cards up to and including "2023-05-01")
            limit:
                Places a limit on result list. Results are sorted by SemVer
            as_dataframe:
                If True, returns a pandas dataframe. If False, returns a list of records
            info:
                CardInfo object. If present, the info object takes precedence
            ignore_release_candidates:
                If True, ignores release candidates

        Returns:
            pandas dataframe of records or list of dictionaries
        """

        if info is not None:
            name = name or info.name
            team = team or info.team
            uid = uid or info.uid
            version = version or info.version
            tags = tags or info.tags

        if name is not None:
            name = name.lower()

        if team is not None:
            team = team.lower()

        if all(not bool(var) for var in [name, team, version, uid, tags]):
<<<<<<< HEAD
<<<<<<< HEAD
            limit = limit or 25
=======
            limit = limit or 50
>>>>>>> parent of 51bb3fc (Merge pull request #175 from shipt/revert-170-enhancement/auditcard)
=======
            limit = limit or 25
>>>>>>> b2641b91

        card_list = self._registry.list_cards(
            uid=uid,
            name=name,
            team=team,
            version=version,
            max_date=max_date,
            limit=limit,
            tags=tags,
            ignore_release_candidates=ignore_release_candidates,
        )

        if as_dataframe:
            return pd.DataFrame(card_list)

        return card_list

    def load_card(
        self,
        name: Optional[str] = None,
        uid: Optional[str] = None,
        tags: Optional[Dict[str, str]] = None,
        version: Optional[str] = None,
        info: Optional[CardInfo] = None,
        ignore_release_candidates: bool = False,
    ) -> ArtifactCard:
        """Loads a specific card

        Args:
            name:
                Optional Card name
            uid:
                Unique identifier for card. If present, the uid takes
                precedence.
            tags:
                Optional tags associated with model.
            version:
                Optional version number of existing data. If not specified, the
                most recent version will be used
            info:
                Optional CardInfo object. If present, the info takes precedence
            ignore_release_candidates:
                If True, ignores release candidates

        Returns
            ArtifactCard
        """

        # find better way to do this later
        if info is not None:
            name = name or info.name
            uid = uid or info.uid
            version = version or info.version
            tags = tags or info.tags

        return self._registry.load_card(
            uid=uid,
            name=name,
            version=version,
            tags=tags,
            ignore_release_candidates=ignore_release_candidates,
        )

    def register_card(
        self,
        card: ArtifactCard,
        version_type: VersionType = VersionType.MINOR,
        pre_tag: str = "rc",
        build_tag: str = "build",
    ) -> None:
        """
        Adds a new `Card` record to registry. Registration will be skipped if the card already exists.

        Args:
            card:
                card to register
            version_type:
                Version type for increment. Options are "major", "minor" and
                "patch". Defaults to "minor".
            pre_tag:
                pre-release tag to add to card version
            build_tag:
                build tag to add to card version
        """

        if card.uid is not None and card.version is not None:
            logger.info(
                textwrap.dedent(
                    f"""
                Card {card.uid} already exists. Skipping registration. If you'd like to register 
                a new card, please instantiate a new Card object. If you'd like to update the 
                existing card, please use the update_card method.
                """
                )
            )

        else:
            self._registry.register_card(
                card=card,
                version_type=version_type,
                pre_tag=pre_tag,
                build_tag=build_tag,
            )

    def update_card(self, card: ArtifactCard) -> None:
        """
        Update an artifact card based on current registry

        Args:
            card:
                Card to register
        """
        return self._registry.update_card(card=card)

    def query_value_from_card(self, uid: str, columns: List[str]) -> Dict[str, Any]:
        """
        Query column values from a specific Card

        Args:
            uid:
                Uid of Card
            columns:
                List of columns to query

        Returns:
            Dictionary of column, values pairs
        """
        results = self._registry.list_cards(uid=uid)[0]
        return {col: results[col] for col in columns}

    def delete_card(self, card: ArtifactCard) -> None:
        """
        Delete a specific Card

        Args:
            card:
                Card to delete
        """
        return self._registry.delete_card(card)


class CardRegistries:
    def __init__(self):
        """Instantiates class that contains all registries"""
        self.data = CardRegistry(registry_name=CardType.DATACARD.value)
        self.model = CardRegistry(registry_name=CardType.MODELCARD.value)
        self.run = CardRegistry(registry_name=CardType.RUNCARD.value)
        self.pipeline = CardRegistry(registry_name=CardType.PIPELINECARD.value)
        self.project = CardRegistry(registry_name=CardType.PROJECTCARD.value)
        self.audit = CardRegistry(registry_name=CardType.AUDITCARD.value)

    def set_storage_client(self, storage_client: StorageClientType):
        for attr in ["data", "model", "run", "project", "pipeline", "audit"]:
            registry: CardRegistry = getattr(self, attr)
            registry._registry.storage_client = storage_client<|MERGE_RESOLUTION|>--- conflicted
+++ resolved
@@ -264,15 +264,7 @@
             team = team.lower()
 
         if all(not bool(var) for var in [name, team, version, uid, tags]):
-<<<<<<< HEAD
-<<<<<<< HEAD
             limit = limit or 25
-=======
-            limit = limit or 50
->>>>>>> parent of 51bb3fc (Merge pull request #175 from shipt/revert-170-enhancement/auditcard)
-=======
-            limit = limit or 25
->>>>>>> b2641b91
 
         card_list = self._registry.list_cards(
             uid=uid,
