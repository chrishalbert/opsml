--- conflicted
+++ resolved
@@ -6,14 +6,11 @@
 
 from opsml.helpers.logging import ArtifactLogger
 from opsml.helpers.utils import clean_string
-<<<<<<< HEAD
 from opsml.registry.sql.sql_schema import RegistryTableNames
-=======
 from opsml.registry.sql.base.query_engine import (  # type: ignore
     QueryEngine,
     log_card_change,
 )
->>>>>>> 3b6509ee
 from opsml.registry.sql.base.registry_base import SQLRegistryBase
 from opsml.registry.sql.semver import (
     CardVersion,
