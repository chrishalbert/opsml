# Copyright (c) Shipt, Inc.
# This source code is licensed under the MIT license found in the
# LICENSE file in the root directory of this source tree.

import os
from enum import Enum
from typing import Any, List, Optional, Union

from pydantic import BaseModel, ConfigDict

<<<<<<< HEAD
from opsml.helpers.request_helpers import ApiClient
=======
from opsml.registry.data.types import AllowedDataType
>>>>>>> fa9ef90f

FilePath = Union[List[str], str]


class ArtifactStorageType(str, Enum):
    HTML = "html"
    JSON = "json"
    ONNX = "onnx"


class StorageClientSettings(BaseModel):
    storage_type: str = "local"
    storage_uri: str = os.getcwd()


class GcsStorageClientSettings(StorageClientSettings):
    storage_type: str = "gcs"
    credentials: Optional[Any] = None
    gcp_project: Optional[str] = None


class S3StorageClientSettings(StorageClientSettings):
    storage_type: str = "s3"


class ApiStorageClientSettings(StorageClientSettings):
    model_config = ConfigDict(arbitrary_types_allowed=True, frozen=False)
    opsml_tracking_uri: str
    opsml_username: Optional[str]
    opsml_password: Optional[str]
    opsml_prod_token: Optional[str]


StorageSettings = Union[
    StorageClientSettings,
    GcsStorageClientSettings,
    ApiStorageClientSettings,
    S3StorageClientSettings,
]


class ArtifactStorageSpecs(BaseModel):
    model_config = ConfigDict(extra="allow", frozen=False)

    save_path: str
    filename: Optional[str] = None<|MERGE_RESOLUTION|>--- conflicted
+++ resolved
@@ -8,11 +8,7 @@
 
 from pydantic import BaseModel, ConfigDict
 
-<<<<<<< HEAD
-from opsml.helpers.request_helpers import ApiClient
-=======
 from opsml.registry.data.types import AllowedDataType
->>>>>>> fa9ef90f
 
 FilePath = Union[List[str], str]
 
