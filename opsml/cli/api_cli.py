--- conflicted
+++ resolved
@@ -186,10 +186,6 @@
         "tags": tags,
         "registry_type": registry,
     }
-<<<<<<< HEAD
-=======
-
->>>>>>> b2641b91
     cards = api_client.list_cards(payload=payload)
 
     table = Table(title=f"{registry} cards")
