# pylint: disable=invalid-envvar-value
# Copyright (c) Shipt, Inc.
# This source code is licensed under the MIT license found in the
# LICENSE file in the root directory of this source tree.

from contextlib import contextmanager
from typing import Any, Dict, Iterator, List, Optional, Union, cast

from opsml.helpers.logging import ArtifactLogger
from opsml.projects.base._active_run import ActiveRun, CardHandler
from opsml.projects.base._run_manager import _RunManager
from opsml.projects.base.types import ProjectInfo
from opsml.registry.cards import ArtifactCard, RunCard
from opsml.registry.cards.types import (
    METRICS,
    PARAMS,
    CardInfo,
    CardType,
    Metric,
    Param,
)

logger = ArtifactLogger.get_logger()


class OpsmlProject:
    def __init__(self, info: ProjectInfo):
        """
        Instantiates a project which log cards, metrics and params to
        the opsml registry via a "run" object.

        If info.run_id is set, that run_id will be loaded as read only. In read
        only mode, you can retrieve cards, metrics, and params, however you
        cannot write new data. If you wish to record data/create a new run, you will
        need to enter the run context.

        Example:

            project: OpsmlProject = get_project(
                ProjectInfo(
                    name="test-project",
                    team="devops-ml",
                    # If run_id is omitted, a new run is created.
                    run_id="123ab123kaj8u8naskdfh813",
                )
            )
            # the project is in "read only" mode. all read operations will work
            for k, v in project.params:
                logger.info("{} = {}", k, v)

            # creating a project run
            with project.run() as run:
                # Now that the run context is entered, it's in read/write mode
                # You can write cards, params, and metrics to the project.
                run.log_parameter(key="my_param", value="12.34")

        Args:
            info:
                Run information. if a run_id is given, that run is set
                as the project's current run.
        """
        # Set the run manager and project_id (creates ProjectCard if project doesn't exist)
        self._run_mgr = _RunManager(project_info=info)

    @property
    def run_id(self) -> str:
        """Current run id associated with project"""
        if self._run_mgr.run_id is not None:
            return self._run_mgr.run_id
        raise ValueError("Run id not set for current project")

    @run_id.setter
    def run_id(self, run_id: str):
        """Set the run_id to use with the active project"""
        self._run_mgr.run_id = run_id

    @property
    def project_id(self) -> str:
        return self._run_mgr.project_id

    @contextmanager
    def run(self, run_name: Optional[str] = None) -> Iterator[ActiveRun]:
        """
        Starts a new run for the project

        Args:
            run_name:
                Optional run name
        """

        self._run_mgr.start_run(run_name=run_name)

        try:
            yield cast(ActiveRun, self._run_mgr.active_run)

        except Exception as error:
            logger.error("Error encountered. Ending run. {}", error)
            self._run_mgr.end_run()
            raise error

        self._run_mgr.end_run()

    def load_card(self, registry_name: str, info: CardInfo) -> ArtifactCard:
        """
        Loads an ArtifactCard.

        Args:
            registry_name:
                Name of registry to load card from
            info:
                Card information to retrieve. `uid` takes precedence if it
                exists. If the optional `version` is specified, that version
                will be loaded. If it doesn't exist, the most recent ersion will
                be loaded.

        Returns
            `ArtifactCard`
        """
        card_type = CardType(registry_name.lower()).value
        return CardHandler.load_card(
            registries=self._run_mgr.registries,
            registry_name=card_type,
            info=info,
        )

    def list_runs(self, limit: int = 100) -> List[Dict[str, Any]]:
        """
<<<<<<< HEAD
        List all runs associated with the current project

        Returns:
            List of Runs
        """

        return self._run_mgr.registries.run._registry.list_cards(  # pylint: disable=protected-access
            project_id=self.project_id,
            limit=limit,
=======
        Lists all runs for the current project

        Returns:
            List of RunCard
        """
        return self._run_mgr.registries.run._registry.list_cards(  # pylint: disable=protected-access
            limit=limit,
            query_terms={"project_id": self.project_id},
>>>>>>> 0fd315ef
        )

    @property
    def run_data(self):
        return cast(RunCard, self._run_mgr.registries.run.load_card(uid=self.run_id))

    @property
    def metrics(self) -> METRICS:
        return self.run_data.metrics

    def get_metric(self, name: str) -> Union[List[Metric], Metric]:  # type this later
        """
        Get metric by name

        Args:
            name: str

        Returns:
            List of Metric or Metric

        """
        return self.run_data.get_metric(name=name)

    @property
    def parameters(self) -> PARAMS:
        return self.run_data.parameters

    def get_parameter(self, name: str) -> Union[List[Param], Param]:  # type this later
        """
        Get param by name

        Args:
            name: str

        Returns:
            List of Param or Param

        """
        return self.run_data.get_parameter(name=name)

    @property
    def tags(self) -> dict[str, str]:
        return self.run_data.tags

    @property
    def datacard_uids(self) -> List[str]:
        """DataCards associated with the current run"""
        return self.run_data.datacard_uids

    @property
    def modelcard_uids(self) -> List[str]:
        """ModelCards associated with the current run"""
        return self.run_data.modelcard_uids<|MERGE_RESOLUTION|>--- conflicted
+++ resolved
@@ -125,17 +125,6 @@
 
     def list_runs(self, limit: int = 100) -> List[Dict[str, Any]]:
         """
-<<<<<<< HEAD
-        List all runs associated with the current project
-
-        Returns:
-            List of Runs
-        """
-
-        return self._run_mgr.registries.run._registry.list_cards(  # pylint: disable=protected-access
-            project_id=self.project_id,
-            limit=limit,
-=======
         Lists all runs for the current project
 
         Returns:
@@ -144,7 +133,6 @@
         return self._run_mgr.registries.run._registry.list_cards(  # pylint: disable=protected-access
             limit=limit,
             query_terms={"project_id": self.project_id},
->>>>>>> 0fd315ef
         )
 
     @property
