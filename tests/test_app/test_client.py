from typing import Dict, List, Tuple

import re
import uuid
import pathlib
import pandas as pd
import pytest
from pytest_lazyfixture import lazy_fixture
from starlette.testclient import TestClient
from sklearn import linear_model, pipeline
from numpy.typing import NDArray
from pydantic import ValidationError
from requests.auth import HTTPBasicAuth
from mlflow.tracking import MlflowClient
from opsml.registry import (
    AuditCard,
    DataCard,
    ModelCard,
    RunCard,
    PipelineCard,
    CardRegistry,
    CardRegistries,
    CardInfo,
    DataCardMetadata,
    ModelCardMetadata,
)
from opsml.app.routes.utils import list_team_name_info, error_to_500
from opsml.app.core.event_handlers import setup_mlflow_client
from opsml.app.routes.pydantic_models import AuditFormRequest, CommentSaveRequest
from opsml.helpers.request_helpers import ApiRoutes
from opsml.app.core import config
from tests.conftest import TODAY_YMD
from unittest.mock import patch, MagicMock


def test_app_settings(test_app: TestClient):
    """Test settings"""

    response = test_app.get(f"/opsml/{ApiRoutes.SETTINGS}")

    assert response.status_code == 200
    assert response.json()["proxy"] == True


def test_debug(test_app: TestClient):
    """Test debug path"""

    response = test_app.get("/opsml/debug")

    assert "tmp.db" in response.json()["url"]
    assert "mlruns" in response.json()["storage"]
    assert response.status_code == 200


def test_error(test_app: TestClient):
    """Test error path"""

    response = test_app.get("/opsml/error")

    assert response.status_code == 500


@pytest.mark.parametrize(
    "data_splits, test_data",
    [
        (lazy_fixture("test_split_array"), lazy_fixture("test_df")),
    ],
)
def test_register_data(
    api_registries: CardRegistries,
    test_data: Tuple[pd.DataFrame, NDArray],
    data_splits: List[Dict[str, str]],
):
    # create data card
    registry = api_registries.data

    data_card = DataCard(
        data=test_data,
        name="test_df",
        team="mlops",
        user_email="mlops.com",
        data_splits=data_splits,
    )
    data_card.create_data_profile()
    registry.register_card(card=data_card)

    df = registry.list_cards(name=data_card.name, team=data_card.team, max_date=TODAY_YMD, as_dataframe=True)
    assert isinstance(df, pd.DataFrame)

    df = registry.list_cards(name=data_card.name, as_dataframe=True)
    assert isinstance(df, pd.DataFrame)

    df = registry.list_cards(as_dataframe=True)
    assert isinstance(df, pd.DataFrame)


def test_list_teams(
    api_registries: CardRegistries,
):
    registry: CardRegistry = api_registries.data
    teams = registry._registry.unique_teams
    assert len(teams) == 1
    assert teams[0] == "mlops"


def test_list_card_names(
    api_registries: CardRegistries,
):
    # create data card
    registry = api_registries.data
    names = registry._registry.get_unique_card_names(team="mlops")

    assert len(names) == 1
    assert names[0] == "test-df"

    names = registry._registry.get_unique_card_names()

    assert len(names) == 1
    assert names[0] == "test-df"


def test_list_team_info(
    api_registries: CardRegistries,
):
    registry = api_registries.data
    info = list_team_name_info(registry=registry, team="mlops")
    assert info.names[0] == "test-df"
    assert info.teams[0] == "mlops"

    info = list_team_name_info(registry=registry)
    assert info.names[0] == "test-df"


def test_register_major_minor(api_registries: CardRegistries, test_array: NDArray):
    # create data card
    registry = api_registries.data

    data_card = DataCard(
        data=test_array,
        name="major_minor",
        team="mlops",
        user_email="mlops.com",
        version="3.1.1",
    )

    registry.register_card(card=data_card)

    data_card = DataCard(
        data=test_array,
        name="major_minor",
        team="mlops",
        user_email="mlops.com",
        version="3.1",
    )

    registry.register_card(card=data_card, version_type="patch")
    assert data_card.version == "3.1.2"

    data_card = DataCard(
        data=test_array,
        name="major_minor",
        team="mlops",
        user_email="mlops.com",
        version="3.1",
    )

    registry.register_card(card=data_card, version_type="minor")
    assert data_card.version == "3.2.0"


def test_semver_registry_list(api_registries: CardRegistries, test_array: NDArray):
    # create data card
    registry = api_registries.data

    data_card = DataCard(
        data=test_array,
        name="test_array",
        team="mlops",
        user_email="mlops.com",
    )

    registry.register_card(card=data_card)

    # version 2
    data_card = DataCard(
        data=test_array,
        name="test_array",
        team="mlops",
        user_email="mlops.com",
    )
    registry.register_card(card=data_card, version_type="major")

    for i in range(0, 12):
        data_card = DataCard(
            data=test_array,
            name="test_array",
            team="mlops",
            user_email="mlops.com",
        )
        registry.register_card(card=data_card)

    # should return 13 versions
    cards = registry.list_cards(
        name=data_card.name,
        team=data_card.team,
        version="2.*.*",
    )
    assert len(cards) == 13

    cards = registry.list_cards(
        name=data_card.name,
        team=data_card.team,
        version="^2.3.0",
    )
    assert len(cards) == 1

    cards = registry.list_cards(
        name=data_card.name,
        team=data_card.team,
        version="~2.3.0",
    )
    assert len(cards) == 1


def test_run_card(
    linear_regression: Tuple[linear_model.LinearRegression, pd.DataFrame],
    api_registries: CardRegistries,
):
    registry = api_registries.run

    run = RunCard(
        name="test_df",
        team="mlops",
        user_email="mlops.com",
        datacard_uids=["test_uid"],
    )
    run.log_metric("test_metric", 10)
    run.log_metrics({"test_metric2": 20})
    assert run.get_metric("test_metric").value == 10
    assert run.get_metric("test_metric2").value == 20
    # save artifacts
    model, _ = linear_regression
    run.log_artifact("reg_model", artifact=model)
    assert run.artifacts.get("reg_model").__class__.__name__ == "LinearRegression"
    registry.register_card(card=run)

    loaded_card = registry.load_card(uid=run.uid)
    assert loaded_card.uid == run.uid


def test_register_model(
    api_registries: CardRegistries,
    sklearn_pipeline: Tuple[pipeline.Pipeline, pd.DataFrame],
):
    model, data = sklearn_pipeline
    # create data card
    data_registry = api_registries.data

    data_card = DataCard(
        data=data,
        name="pipeline_data",
        team="mlops",
        user_email="mlops.com",
    )
    data_registry.register_card(card=data_card)

    model_card1 = ModelCard(
        trained_model=model,
        sample_input_data=data[0:1],
        name="pipeline_model",
        team="mlops",
        user_email="mlops.com",
        tags={"id": "model1"},
        datacard_uid=data_card.uid,
    )

    model_registry = api_registries.model
    model_registry.register_card(model_card1)

    loaded_card = model_registry.load_card(uid=model_card1.uid)
    loaded_card.load_trained_model()
    loaded_card.trained_model = model
    loaded_card.sample_input_data = data[0:1]

    assert getattr(loaded_card, "trained_model") is not None
    assert getattr(loaded_card, "sample_input_data") is not None

    model_card_custom = ModelCard(
        trained_model=model,
        sample_input_data=data[0:1],
        name="pipeline_model",
        team="mlops",
        user_email="mlops.com",
        datacard_uid=data_card.uid,
    )

    model_registry.register_card(card=model_card_custom)
    assert "pipeline-model" in model_card_custom.metadata.uris.trained_model_uri

    model_card2 = ModelCard(
        trained_model=model,
        sample_input_data=data[0:1],
        name="pipeline_model",
        team="mlops",
        user_email="mlops.com",
        datacard_uid=None,
    )

    with pytest.raises(ValueError):
        model_registry.register_card(card=model_card2)

    model_card3 = ModelCard(
        trained_model=model,
        sample_input_data=data[0:1],
        name="pipeline_model",
        team="mlops",
        user_email="mlops.com",
        datacard_uid="test_uid",
    )

    with pytest.raises(ValueError):
        model_registry.register_card(card=model_card3)

    with pytest.raises(ValidationError):
        model_card3 = ModelCard(
            trained_model=model,
            sample_input_data=None,
            name="pipeline_model",
            team="mlops",
            user_email="mlops.com",
            datacard_uid="test_uid",
        )

    # test card tags
    cards = model_registry.list_cards(
        name=model_card1.name,
        team=model_card1.team,
        tags=model_card1.tags,
    )

    assert cards[0]["tags"] == {"id": "model1"}

    # try registering model to different team
    model_card_dup = ModelCard(
        trained_model=model,
        sample_input_data=data[0:1],
        name="pipeline_model",
        team="new-team",
        user_email="mlops.com",
        datacard_uid=data_card.uid,
    )
    with pytest.raises(ValueError) as ve:
        model_registry.register_card(card=model_card_dup)
    assert ve.match("Failed to set version. Model name already exists for a different team")


@pytest.mark.parametrize("test_data", [lazy_fixture("test_df")])
def test_load_data_card(api_registries: CardRegistries, test_data: pd.DataFrame):
    data_name = "test_df"
    team = "mlops"
    user_email = "mlops.com"

    registry = api_registries.data

    data_split = [
        {"label": "train", "column_name": "year", "column_value": 2020},
        {"label": "test", "column_name": "year", "column_value": 2021},
    ]

    data_card = DataCard(
        data=test_data,
        name=data_name,
        team=team,
        user_email=user_email,
        data_splits=data_split,
        metadata=DataCardMetadata(additional_info={"input_metadata": 20}),
        dependent_vars=[200, "test"],
    )

    data_card.add_info(info={"added_metadata": 10})
    registry.register_card(card=data_card)
    loaded_data: DataCard = registry.load_card(name=data_name, version=data_card.version)

    loaded_data.load_data()

    assert int(loaded_data.metadata.additional_info["input_metadata"]) == 20
    assert int(loaded_data.metadata.additional_info["added_metadata"]) == 10
    assert isinstance(loaded_data.dependent_vars[0], int)
    assert isinstance(loaded_data.dependent_vars[1], str)
    assert bool(loaded_data)

    # update
    loaded_data.version = "1.2.0"
    registry.update_card(card=loaded_data)

    record = registry.query_value_from_card(uid=loaded_data.uid, columns=["version", "timestamp"])
    assert record["version"] == "1.2.0"

    # test assertion error
    with pytest.raises(ValueError):
        data_card = DataCard(
            name=data_name,
            team=team,
            user_email=user_email,
            data_splits=data_split,
            metadata=DataCardMetadata(additional_info={"input_metadata": 20}),
            dependent_vars=[200, "test"],
        )

    # load card again
    datacardv12: DataCard = registry.load_card(name=data_name, version="1.2.0")
    datacardv12.metadata.uris.data_uri = "fail"

    with pytest.raises(FileNotFoundError):
        datacardv12.load_data()


def test_pipeline_registry(api_registries: CardRegistry):
    pipeline_card = PipelineCard(
        name="test_df",
        team="mlops",
        user_email="mlops.com",
        pipeline_code_uri="test_pipe_uri",
    )
    for card_type in ["data", "run", "model"]:
        pipeline_card.add_card_uid(uid=uuid.uuid4().hex, card_type=card_type)

    # register
    registry = api_registries.pipeline
    registry.register_card(card=pipeline_card)
    loaded_card: PipelineCard = registry.load_card(uid=pipeline_card.uid)
    loaded_card.add_card_uid(uid="updated_uid", card_type="data")
    registry.update_card(card=loaded_card)
    df = registry.list_cards(uid=loaded_card.uid)
    values = registry.query_value_from_card(
        uid=loaded_card.uid,
        columns=["datacard_uids"],
    )
    assert bool(values["datacard_uids"])


def test_metadata_download_and_registration(
    test_app: TestClient,
    api_registries: CardRegistries,
    linear_regression: Tuple[linear_model.LinearRegression, pd.DataFrame],
):
    team = "mlops"
    user_email = "test@mlops.com"

    model, data = linear_regression

    data_registry = api_registries.data
    model_registry = api_registries.model

    data_card = DataCard(
        data=data,
        name="test_data",
        team=team,
        user_email=user_email,
    )

    data_registry.register_card(card=data_card)

    model_card = ModelCard(
        trained_model=model,
        sample_input_data=data[:1],
        name="test_model",
        team=team,
        user_email=user_email,
        datacard_uid=data_card.uid,
    )

    model_registry.register_card(model_card)

    response = test_app.post(
        url=f"opsml/{ApiRoutes.MODEL_METADATA}",
        json={"uid": model_card.uid},
    )
    assert response.status_code == 200

    model_def = response.json()

    assert model_def["model_name"] == model_card.name
    assert model_def["model_version"] == model_card.version

    # test register model (onnx)
    response = test_app.post(
        url=f"opsml/{ApiRoutes.REGISTER_MODEL}",
        json={"name": model_card.name, "version": model_card.version},
    )
    # NOTE: the *exact* model version sent must be returned in the URL.
    # Otherwise the hosting infrastructure will not know where to find the URL
    # as they do *not* use the response text, rather they assume the URL is in
    # the correct format.
    uri = response.json()
    assert re.search(rf"/model_registry/test-model/v{model_card.version}$", uri, re.IGNORECASE) is not None

    # test register model (native)
    response = test_app.post(
        url=f"opsml/{ApiRoutes.REGISTER_MODEL}",
        json={
            "name": model_card.name,
            "version": model_card.version,
            "onnx": "false",
        },
    )
    uri = response.json()
    assert re.search(rf"/model_registry/test-model/v{model_card.version}$", uri, re.IGNORECASE) is not None

    # test register model - latest patch given latest major.minor
    minor = model_card.version[0 : model_card.version.rindex(".")]
    response = test_app.post(
        url=f"opsml/{ApiRoutes.REGISTER_MODEL}",
        json={
            "name": model_card.name,
            "version": minor,
        },
    )

    uri = response.json()
    assert re.search(rf"/model_registry/test-model/v{minor}$", uri, re.IGNORECASE) is not None

    # test register model - latest minor / patch given major only
    major = model_card.version[0 : model_card.version.index(".")]
    response = test_app.post(
        url=f"opsml/{ApiRoutes.REGISTER_MODEL}",
        json={
            "name": model_card.name,
            "version": major,
        },
    )
    uri = response.json()
    assert re.search(rf"/model_registry/test-model/v{major}$", uri, re.IGNORECASE) is not None

    # test version fail - invalid name
    response = test_app.post(
        url=f"opsml/{ApiRoutes.REGISTER_MODEL}",
        json={
            "name": "non-exist",
            "version": model_card.version,
        },
    )

    msg = response.json()["detail"]
    assert response.status_code == 404
    assert "Model not found" == msg

    # test version fail (does not match regex)
    response = test_app.post(
        url=f"opsml/{ApiRoutes.REGISTER_MODEL}",
        json={
            "name": "non-exist",
            "version": "v1.0.0",  # version should *not* contain "v" - it must match the n.n.n pattern
        },
    )

    loc = response.json()["detail"][0]["loc"]  # "location" of pydantic failure
    assert response.status_code == 422
    assert "version" in loc

    # test model copy failure. This should result in a 500 - internal server
    # error. The model exists and is valid, but the internal copy failed.
    # Returning a 4xx (i.e., 404) is not the correct response.
    with patch(
        "opsml.registry.model.registrar.ModelRegistrar.is_registered",
        new_callable=MagicMock,
    ) as mock_registrar:
        mock_registrar.return_value = False
        response = test_app.post(
            url=f"opsml/{ApiRoutes.REGISTER_MODEL}",
            json={
                "name": model_card.name,
                "version": model_card.version,
            },
        )

        msg = response.json()["detail"]
        assert response.status_code == 500


def test_download_model_metadata_failure(test_app: TestClient):
    response = test_app.post(url=f"opsml/{ApiRoutes.MODEL_METADATA}", json={"name": "pip"})

    # should fail
    assert response.status_code == 404
    assert response.json()["detail"] == "Model not found"


def test_app_with_login(test_app_login: TestClient):
    """Test healthcheck with login"""

    response = test_app_login.get(
        "/opsml/healthcheck",
        auth=HTTPBasicAuth("test-user", "test-pass"),
    )

    assert response.status_code == 200


def test_model_metrics(
    test_app: TestClient,
    api_registries: CardRegistries,
    sklearn_pipeline: tuple[pipeline.Pipeline, pd.DataFrame],
) -> None:
    """ify that we can read artifacts / metrics / cards without making a run
    active."""

    model, data = sklearn_pipeline
    card_info = CardInfo(
        name="test_run",
        team="mlops",
        user_email="mlops.com",
    )

    runcard = RunCard(info=card_info)

    runcard.log_metric(key="m1", value=1.1)
    runcard.log_metric(key="mape", value=2, step=1)
    runcard.log_metric(key="mape", value=2, step=2)
    runcard.log_parameter(key="m1", value="apple")
    api_registries.run.register_card(runcard)

    #### Create DataCard
    datacard = DataCard(
        data=data,
        name="profile_data",
        team="mlops",
        user_email="mlops.com",
    )
    datacard.create_data_profile()
    api_registries.data.register_card(datacard)

    #### Create ModelCard
    modelcard = ModelCard(
        trained_model=model,
        sample_input_data=data[0:1],
        info=card_info,
        datacard_uid=datacard.uid,
        metadata=ModelCardMetadata(runcard_uid=runcard.uid),
    )
    api_registries.model.register_card(modelcard)

    auditcard = AuditCard(name="audit_card", team="team", user_email="test")
    auditcard.add_card(card=modelcard)
    api_registries.audit.register_card(auditcard)

    ### create second ModelCard
    #### Create ModelCard
    modelcard_2 = ModelCard(
        trained_model=model,
        sample_input_data=data[0:1],
        info=card_info,
        datacard_uid=datacard.uid,
        metadata=ModelCardMetadata(runcard_uid=runcard.uid),
    )
    api_registries.model.register_card(modelcard_2)

    response = test_app.post(url=f"/opsml/{ApiRoutes.MODEL_METRICS}", json={"uid": modelcard.uid})

    metrics = response.json()

    assert metrics["metrics"]["m1"][0]["value"] == 1.1

    response = test_app.post(
        url=f"/opsml/{ApiRoutes.MODEL_METRICS}",
        json={
            "name": modelcard.name,
            "team": modelcard.team,
        },
    )

    assert response.status_code == 500

    comment = CommentSaveRequest(
        uid=auditcard.uid,
        name=auditcard.name,
        team=auditcard.team,
        email=auditcard.user_email,
        selected_model_name=modelcard.name,
        selected_model_version=modelcard.version,
        selected_model_team=modelcard.team,
        selected_model_email=modelcard.user_email,
        comment_name="test",
        comment_text="test",
    )

    # test auditcard comment
    response = test_app.post(
        f"/opsml/audit/comment/save",
        data=comment.model_dump(),
    )
    assert response.status_code == 200


def test_model_metric_failure(
    test_app: TestClient,
    api_registries: CardRegistries,
    sklearn_pipeline: Tuple[pipeline.Pipeline, pd.DataFrame],
):
    model, data = sklearn_pipeline
    card_info = CardInfo(
        name="test_run",
        team="mlops",
        user_email="mlops.com",
    )

    #### Create DataCard
    datacard = DataCard(data=data, info=card_info)
    api_registries.data.register_card(datacard)

    #### Create ModelCard
    modelcard = ModelCard(
        trained_model=model,
        sample_input_data=data[0:1],
        info=card_info,
        datacard_uid=datacard.uid,
    )
    api_registries.model.register_card(modelcard)

    response = test_app.post(url=f"/opsml/{ApiRoutes.MODEL_METRICS}", json={"uid": modelcard.uid})
    assert response.status_code == 500


def test_token_fail(
    api_registries: CardRegistries,
    monkeypatch: pytest.MonkeyPatch,
):
    monkeypatch.setattr(config.config, "PROD_TOKEN", "fail")

    run = RunCard(
        name="test_df",
        team="mlops",
        user_email="mlops.com",
        datacard_uids=["test_uid"],
    )

    with pytest.raises(
        ValueError,
        match="Cannot perform write operation on prod resource without token",
    ):
        api_registries.run.register_card(card=run)


def test_delete_no_file(test_app: TestClient):
    """Test error path"""

    pathlib.Path("tests/assets/empty").mkdir(parents=True, exist_ok=True)

    response = test_app.post("/opsml/files/delete", json={"read_path": "tests/assets/empty"})

    detail = response.json()
    assert detail["deleted"] == False
    assert response.status_code == 200

    # this should fail because there is no file
    response = test_app.post("/opsml/files/delete", json={"read_path": "fail"})
    assert response.status_code == 500


def test_card_create_fail(test_app: TestClient):
    """Test error path"""

    response = test_app.post(
        "/opsml/cards/create",
        json={"card": {"blah": "blah"}, "registry_type": "blah"},
        headers={"X-Prod-Token": "test-token"},
    )

    assert response.status_code == 500


def test_card_update_fail(test_app: TestClient):
    """Test error path"""

    response = test_app.post(
        "/opsml/cards/update",
        json={"card": {"blah": "blah"}, "registry_type": "blah"},
        headers={"X-Prod-Token": "test-token"},
    )

    assert response.status_code == 500


def test_card_list_fail(test_app: TestClient):
    """Test error path"""

    response = test_app.post(
        "/opsml/cards/list",
        json={"card": {"blah": "blah"}, "registry_type": "blah"},
        headers={"X-Prod-Token": "test-token"},
    )

    assert response.status_code == 500


<<<<<<< HEAD
##### Test ui routes
def test_homepage(test_app: TestClient):
    """Test settings"""

    response = test_app.get(f"/opsml")
    assert response.status_code == 200


##### Test list models
def test_model_list(test_app: TestClient):
    """Test settings"""

    response = test_app.get(f"/opsml/models/list/")
    assert response.status_code == 200


##### Test list models
def test_data_list(test_app: TestClient):
    """Test settings"""

    response = test_app.get(f"/opsml/data/list/")
    assert response.status_code == 200


##### Test list data
def test_data_model_version(
    test_app: TestClient,
    api_registries: CardRegistries,
    sklearn_pipeline: tuple[pipeline.Pipeline, pd.DataFrame],
):
    """Test settings"""

    model, data = sklearn_pipeline

    datacard = DataCard(
        data=data,
        name="test_data",
        team="mlops",
        user_email="mlops.com",
    )
    datacard.create_data_profile()
    api_registries.data.register_card(card=datacard)

    modelcard = ModelCard(
        trained_model=model,
        sample_input_data=data[0:1],
        name="pipeline_model",
        team="mlops",
        user_email="mlops.com",
        tags={"id": "model1"},
        datacard_uid=datacard.uid,
    )

    model_registry = api_registries.model
    model_registry.register_card(modelcard)

    response = test_app.get(f"/opsml/data/versions/")
    assert response.status_code == 200

    response = test_app.get(f"/opsml/data/versions/?name=test_data")
    assert response.status_code == 200

    response = test_app.get(f"/opsml/data/versions/?name=test_data&version=1.0.0&load_profile=true")
    assert response.status_code == 200

    response = test_app.get(f"/opsml/data/versions/uid/?uid={datacard.uid}")
    assert response.status_code == 200

    response = test_app.get(
        f"/opsml/data/profile/view/?name=test_data&version=1.0.0&profile_uri=tests/assets/data_profile.html"
    )
    assert response.status_code == 200

    response = test_app.get(f"/opsml/models/versions/")
    assert response.status_code == 200

    response = test_app.get(f"/opsml/models/versions/?model={modelcard.name}")
    assert response.status_code == 200

    response = test_app.get(f"/opsml/models/versions/?model={modelcard.name}&version={modelcard.version}")
    assert response.status_code == 200


##### Test audit
def test_audit(test_app: TestClient):
    """Test settings"""

    response = test_app.get(f"/opsml/audit/")
    assert response.status_code == 200

    response = test_app.get(f"/opsml/audit/?team=mlops")
    assert response.status_code == 200

    response = test_app.get(f"/opsml/audit/?team=mlops&?model=pipeline_model")
    assert response.status_code == 200

    response = test_app.get(f"/opsml/audit/?team=mlops&?model=pipeline_model&version=1.0.0")
    assert response.status_code == 200

    audit_form = AuditFormRequest(
        selected_model_name="pipeline_model",
        selected_model_team="mlops",
        selected_model_version="1.0.0",
        selected_model_email="mlops.com",
    )

    response = test_app.post(
        f"/opsml/audit/save",
        data=audit_form.model_dump(),
    )

    assert response.status_code == 200


def test_error_wrapper():
    @error_to_500
    async def fail(request):
        raise ValueError("Fail")

    fail("fail")


def test_audit_upload(
    test_app: TestClient,
    api_registries: CardRegistries,
    sklearn_pipeline: Tuple[pipeline.Pipeline, pd.DataFrame],
):
    model, data = sklearn_pipeline

    #### Create DataCard
    datacard = DataCard(
        data=data,
        name="pipeline_data",
        team="mlops",
        user_email="mlops.com",
    )
    api_registries.data.register_card(datacard)

    #### Create ModelCard
    modelcard = ModelCard(
        name="pipeline_model",
        team="mlops",
        user_email="mlops.com",
        trained_model=model,
        sample_input_data=data[0:1],
        datacard_uid=datacard.uid,
    )
    api_registries.model.register_card(modelcard)

    file_ = "tests/assets/audit_file.csv"

    audit_form = AuditFormRequest(
        name="pipeline_audit",
        team="mlops",
        email="mlops.com",
        selected_model_name="pipeline_model",
        selected_model_team="mlops",
        selected_model_version="1.0.0",
        selected_model_email="mlops.com",
    )

    # save audit card
    response = test_app.post(
        f"/opsml/audit/save",
        data=audit_form.model_dump(),
    )
    auditcard = api_registries.audit.list_cards()[0]

    # without uid
    response = test_app.post(
        f"/opsml/audit/upload",
        data=audit_form.model_dump(),
        files={"audit_file": open(file_, "rb")},
    )
    assert response.status_code == 200

    # with uid

    audit_form = AuditFormRequest(
        name="pipeline_audit",
        team="mlops",
        email="mlops.com",
        selected_model_name="pipeline_model",
        selected_model_team="mlops",
        selected_model_version="1.0.0",
        selected_model_email="mlops.com",
        uid=auditcard["uid"],
    )

    response = test_app.post(
        f"/opsml/audit/upload",
        data=audit_form.model_dump(),
        files={"audit_file": open(file_, "rb")},
    )
    assert response.status_code == 200

    # test downloading audit file
    response = test_app.post(
        f"/opsml/audit/download",
        data=audit_form.model_dump(),
    )
    assert response.status_code == 200
=======
def test_registry_name_fail(test_app: TestClient):
    response = test_app.get(
        "/opsml/registry/table",
        params={"registry_type": "blah"},
    )

    assert response.status_code == 500
>>>>>>> 0aa3205a
<|MERGE_RESOLUTION|>--- conflicted
+++ resolved
@@ -793,7 +793,6 @@
     assert response.status_code == 500
 
 
-<<<<<<< HEAD
 ##### Test ui routes
 def test_homepage(test_app: TestClient):
     """Test settings"""
@@ -996,12 +995,12 @@
         data=audit_form.model_dump(),
     )
     assert response.status_code == 200
-=======
+
+
 def test_registry_name_fail(test_app: TestClient):
     response = test_app.get(
         "/opsml/registry/table",
         params={"registry_type": "blah"},
     )
 
-    assert response.status_code == 500
->>>>>>> 0aa3205a
+    assert response.status_code == 500