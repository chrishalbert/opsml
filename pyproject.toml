--- conflicted
+++ resolved
@@ -77,13 +77,6 @@
 pg8000 = {version="^1.29.4", optional = true}
 pymysql = {version="^1.0.2", optional = true}
 
-<<<<<<< HEAD
-# optional dep for visualization
-graphviz = {version="^0.20.1", optional = true}
-rusty-logger = "^0.1.0"
-
-=======
->>>>>>> fb1fc4b2
 [tool.poetry.extras]
 server = ["streaming-form-data", "fastapi", "uvicorn", "rollbar", "gunicorn", "prometheus-fastapi-instrumentator", "wsgi-basic-auth"]
 gcp_mysql = ["cloud-sql-python-connector", "pymysql", "gcsfs"]
